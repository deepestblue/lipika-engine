--- conflicted
+++ resolved
@@ -7,13 +7,10 @@
  * MERCHANTABILITY or FITNESS FOR A PARTICULAR PURPOSE.
  */
 
-<<<<<<< HEAD
-=======
 /**
  Dictionary with ordered enumeration of keys. Keys are sorted by increasing recency of creation/mutation.
  So, keys at the beginning were created/updated the longest time ago and the towards the end were recently created/updated.
  */
->>>>>>> f1a2c7e4
 public struct OrderedMap<Key: Hashable, Value> {
     private var map = [Key: Value]()
     private var list = [Key]()
@@ -39,15 +36,10 @@
         return nil
     }
 
-<<<<<<< HEAD
-    public init() {}
-
-=======
     /// Initialize an empty data-structure.
     public init() {}
 
     /// Initialize the data-structure from the list of tuples. Later keys in the list override older keys.
->>>>>>> f1a2c7e4
     public init(_ map: [Key: Value]) {
         for key in map.keys {
             if let value = map[key] {
@@ -61,12 +53,8 @@
      - Complexity: O(n), where n is the number of key-value pairs in the dictionary.
      */
     public mutating func removeValue(forKey key: Key) -> Value? {
-<<<<<<< HEAD
-        list.remove(at: list.index(of: key)!)
-=======
         // Invariant: any existing key will occur exactly once in keys array
         list.remove(at: list.firstIndex(of: key)!)
->>>>>>> f1a2c7e4
         return map.removeValue(forKey: key)
     }
 
